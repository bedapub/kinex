--- conflicted
+++ resolved
@@ -7,16 +7,7 @@
 
 from kinex.enrichment import Enrichment
 from kinex.functions import download_file_to_resource
-<<<<<<< HEAD
-from kinex.resources import (
-    get_pssm_ser_thr,
-    get_pssm_tyr,
-    get_scoring_matrix_ser_thr,
-    get_scoring_matrix_tyr,
-)
-=======
 from kinex.resources import get_pssm_ser_thr, get_pssm_tyr, get_scoring_matrix_ser_thr, get_scoring_matrix_tyr, get_configuration_file
->>>>>>> 650bff80
 from kinex.score import Score
 from kinex.enrichment import Enrichment
 from kinex.sequence import get_sequence_object, SequenceType
@@ -101,31 +92,15 @@
             scoring_matrix_ser_thr = get_scoring_matrix_ser_thr()
             # Matrix is not provided and not found in the resources, download the default matrix
             if scoring_matrix_ser_thr is None:
-<<<<<<< HEAD
-                scoring_matrix_ser_thr_url = config["project"]["urls"][
-                    "scoring_matrix_ser_thr"
-                ]
-                download_file_to_resource(
-                    scoring_matrix_ser_thr_url, "default_scoring_matrix_ser_thr.csv.gz"
-                )
-=======
                 scoring_matrix_ser_thr_url = config["urls"]["scoring_matrix_ser_thr"]
                 download_file_to_resource(scoring_matrix_ser_thr_url, 'default_scoring_matrix_ser_thr.csv.gz')
->>>>>>> 650bff80
                 scoring_matrix_ser_thr = get_scoring_matrix_ser_thr()
 
         if scoring_matrix_tyr is None:
             scoring_matrix_tyr = get_scoring_matrix_tyr()
             if scoring_matrix_tyr is None:
-<<<<<<< HEAD
-                scoring_matrix_tyr_url = config["project"]["urls"]["scoring_matrix_tyr"]
-                download_file_to_resource(
-                    scoring_matrix_tyr_url, "default_scoring_matrix_tyr.csv.gz"
-                )
-=======
                 scoring_matrix_tyr_url = config["urls"]["scoring_matrix_tyr"]
                 download_file_to_resource(scoring_matrix_tyr_url, 'default_scoring_matrix_tyr.csv.gz')
->>>>>>> 650bff80
                 scoring_matrix_tyr = get_scoring_matrix_tyr()
 
         self.pssm_ser_thr = pssm_ser_thr
